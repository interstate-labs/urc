--- conflicted
+++ resolved
@@ -191,15 +191,8 @@
     /// @param slasher The address of the Slasher contract to opt out of
     function optOutOfSlasher(bytes32 registrationRoot, address slasher) external {
         Operator storage operator = registrations[registrationRoot];
-<<<<<<< HEAD
-=======
-
-        // Prevent reusing a deleted operator
-        if (operator.deleted) {
-            revert OperatorDeleted();
-        }
-
->>>>>>> 32bcbba8
+
+
         // Only the authorized owner can opt out
         if (operator.owner != msg.sender) {
             revert WrongOperator();
@@ -260,17 +253,12 @@
         }
 
         // Verify the registration is part of the registry
-<<<<<<< HEAD
+
         uint256 verifiedCollateralGwei = _verifyMerkleProof(registrationRoot,keccak256(abi.encode(reg, owner)),proof,leafIndex);
 
         // 0 collateral implies the registration was not part of the registry
         if (verifiedCollateralGwei == 0) {
-=======
-        uint256 collateralWei = _verifyMerkleProof(registrationRoot, keccak256(abi.encode(reg)), proof, leafIndex);
-
-        // 0 collateral implies the registration was not part of the registry
-        if (collateralWei == 0) {
->>>>>>> 32bcbba8
+
             revert NotRegisteredKey();
         }
 
@@ -282,7 +270,7 @@
             revert FraudProofChallengeInvalid();
         }
 
-<<<<<<< HEAD
+
         // Calculate the reward amount for the challenger
         uint256 challengerReward = MIN_COLLATERAL;
 
@@ -292,39 +280,18 @@
         // Transfer to the challenger first - this ensures that even if the owner is malicious,
         // the challenger still gets their reward
         (bool success, ) = msg.sender.call{value: challengerReward}("");
-=======
-        // Prevent the Operator from being reused
-        operator.deleted = true;
-
-        // Calculate the amount to transfer to challenger and return to owner
-        uint256 remainingWei = collateralWei - MIN_COLLATERAL;
-
-        // Transfer to the challenger
-        bool success;
-        address challenger = msg.sender;
-        assembly ("memory-safe") {
-            success := call(gas(), challenger, MIN_COLLATERAL, 0, 0, 0, 0)
-        }
->>>>>>> 32bcbba8
+
         if (!success) {
             revert EthTransferFailed();
         }
 
-<<<<<<< HEAD
+
         // Burn the remaining collateral instead of returning to potentially malicious owner
         uint256 remainingWei = uint256(collateralGwei) *
             1 gwei -
             challengerReward;
         _burnGwei(remainingWei / 1 gwei);
-=======
-        // Return any remaining funds to owner
-        assembly ("memory-safe") {
-            success := call(gas(), owner, remainingWei, 0, 0, 0, 0)
-        }
-        if (!success) {
-            revert EthTransferFailed();
-        }
->>>>>>> 32bcbba8
+
 
         emit OperatorSlashed(SlashingType.Fraud,registrationRoot,owner,msg.sender,address(this),challengerReward);
 
@@ -363,18 +330,9 @@
         bytes32 slashingDigest = keccak256(
             abi.encode(delegation, commitment, registrationRoot));
 
-<<<<<<< HEAD
+
         // Prevent slashing with same inputs - MOVED TO START
-=======
-        // Prevent reusing a deleted operator
-        if (operator.deleted) {
-            revert OperatorDeleted();
-        }
-
-        bytes32 slashingDigest = keccak256(abi.encode(delegation, commitment, registrationRoot));
-
-        // Prevent slashing with same inputs
->>>>>>> 32bcbba8
+
         if (slashedBefore[slashingDigest]) {
             revert SlashingAlreadyOccurred();
         }
@@ -425,21 +383,10 @@
             revert SlashAmountExceedsCollateral();
         }
 
-<<<<<<< HEAD
+
         // Decrement operator's collateral - MOVED BEFORE BURNING
         operator.collateralGwei -= uint56(slashAmountGwei);
-=======
-        // Burn the slashed amount
-        _burnETH(slashAmountWei);
-
-        // Save timestamp only once to start the slash window
-        if (operator.slashedAt == 0) {
-            operator.slashedAt = uint48(block.number);
-        }
-
-        // Decrement operator's collateral
-        operator.collateralWei -= uint80(slashAmountWei);
->>>>>>> 32bcbba8
+
 
         // Burn the slashed amount
         _burnGwei(slashAmountGwei);
@@ -529,23 +476,14 @@
             revert SlashAmountExceedsCollateral();
         }
 
-<<<<<<< HEAD
+
         // Decrement operator's collateral - MOVED BEFORE BURNING
         operator.collateralGwei -= uint56(slashAmountGwei);
-=======
-        // Save timestamp only once to start the slash window
-        if (operator.slashedAt == 0) {
-            operator.slashedAt = uint48(block.number);
-        }
-
-        // Decrement operator's collateral
-        operator.collateralWei -= uint80(slashAmountWei);
->>>>>>> 32bcbba8
+
 
         // Burn the slashed amount
         _burnGwei(slashAmountGwei);
 
-<<<<<<< HEAD
         // Add searcher compensation
         uint256 searcherReward = MIN_COLLATERAL / 2; // Or other appropriate amount
         (bool success, ) = msg.sender.call{value: searcherReward}("");
@@ -556,14 +494,7 @@
        emit OperatorSlashed(
             SlashingType.Commitment, registrationRoot, operator.owner, msg.sender, slasher, slashAmountGwei
         );
-=======
-        emit OperatorSlashed(
-            SlashingType.Commitment, registrationRoot, operator.owner, msg.sender, slasher, slashAmountWei
-        );
-
-        // Burn the slashed amount
-        _burnETH(slashAmountWei);
->>>>>>> 32bcbba8
+
     }
 
     /// @notice Slash an operator for equivocation (signing two different delegations for the same slot)
@@ -653,12 +584,10 @@
             operator.slashedAt = uint48(block.number);
         }
 
-<<<<<<< HEAD
+
         // Calculate slash amount - must be significant enough to be a real penalty
         slashAmountGwei = MIN_COLLATERAL / 1 gwei;
-=======
-        slashAmountWei = MIN_COLLATERAL;
->>>>>>> 32bcbba8
+
 
         // Prevent same slashing from occurring again - MOVED BEFORE ANY TRANSFERS
         slashedBefore[slashingDigest] = true;
@@ -678,31 +607,21 @@
         uint256 challengerReward = (slashAmountGwei * 1 gwei) / 2;
         uint256 burnAmount = slashAmountGwei * 1 gwei - challengerReward;
 
-<<<<<<< HEAD
+
         // Transfer reward to the challenger
         (bool success, ) = msg.sender.call{value: challengerReward}("");
-=======
-        // Reward the challenger
-        bool success;
-        address challenger = msg.sender;
-        assembly ("memory-safe") {
-            success := call(gas(), challenger, MIN_COLLATERAL, 0, 0, 0, 0)
-        }
->>>>>>> 32bcbba8
+
         if (!success) {
             revert EthTransferFailed();
         }
 
-<<<<<<< HEAD
+
         // Burn the rest
         _burnGwei(burnAmount / 1 gwei);
 
        emit OperatorSlashed(
             SlashingType.Equivocation, registrationRoot, operator.owner, msg.sender, address(this), slashAmountGwei
-=======
-        emit OperatorSlashed(
-            SlashingType.Equivocation, registrationRoot, operator.owner, msg.sender, address(this), slashAmountWei
->>>>>>> 32bcbba8
+
         );
 
         return slashAmountGwei;
@@ -822,14 +741,9 @@
         operator.deleted = true;
 
         // Transfer collateral to owner
-<<<<<<< HEAD
+
         (bool success,) = operatorOwner.call{ value: collateralGwei * 1 gwei }("");
-=======
-        bool success;
-        assembly ("memory-safe") {
-            success := call(gas(), owner, collateralWei, 0, 0, 0, 0)
-        }
->>>>>>> 32bcbba8
+
         if (!success) {
             revert EthTransferFailed();
         }
@@ -954,20 +868,15 @@
     /// @dev Leaves are created by abi-encoding the `Registration` structs, then hashing with keccak256.
     /// @param regs The array of `Registration` structs to merkleize
     /// @return registrationRoot The merkle root of the registration
-<<<<<<< HEAD
+
     function _merkleizeRegistrations(Registration[] calldata regs) internal returns (bytes32 registrationRoot) {
-=======
-    function _merkleizeRegistrations(Registration[] calldata regs) internal pure returns (bytes32 registrationRoot) {
-        // Create leaves array with padding
->>>>>>> 32bcbba8
+
         bytes32[] memory leaves = new bytes32[](regs.length);
         for (uint256 i = 0; i < regs.length; i++) {
-<<<<<<< HEAD
+
             leaves[i] = keccak256(abi.encode(regs[i], owner));
             emit KeyRegistered(i, regs[i], leaves[i]);
-=======
-            leaves[i] = keccak256(abi.encode(regs[i]));
->>>>>>> 32bcbba8
+
         }
         registrationRoot = MerkleTree.generateTree(leaves);
     }
